###
# This is example docker compose that sets up local developer environment.
# Please refer to SETUP.md for instructions on how to run it.
###

version: '3'

services:
  zoo1:
    image: zookeeper:3.4.9
    ports:
      - "2181:2181"
    environment:
      ZOO_MY_ID: 1
      ZOO_PORT: 2181
      ZOO_SERVERS: server.1=zoo1:2888:3888
    volumes:
      - ./docker-volume/zoo1/data:/data
      - ./docker-volume/zoo1/datalog:/datalog

  kafka1:
    image: confluentinc/cp-kafka:5.5.1
    ports:
      - "9092:9092"
      - "9093:9093"
    environment:
      KAFKA_ADVERTISED_LISTENERS: LISTENER_DOCKER_INTERNAL://kafka1:9093,LISTENER_DOCKER_EXTERNAL://${DOCKER_HOST_IP:-127.0.0.1}:9092
      KAFKA_LISTENER_SECURITY_PROTOCOL_MAP: LISTENER_DOCKER_INTERNAL:PLAINTEXT,LISTENER_DOCKER_EXTERNAL:PLAINTEXT
      KAFKA_INTER_BROKER_LISTENER_NAME: LISTENER_DOCKER_INTERNAL
      KAFKA_ZOOKEEPER_CONNECT: "zoo1:2181"
      KAFKA_BROKER_ID: 1
      KAFKA_LOG4J_LOGGERS: "kafka.controller=INFO,kafka.producer.async.DefaultEventHandler=INFO,state.change.logger=INFO"
      KAFKA_OFFSETS_TOPIC_REPLICATION_FACTOR: 1
    volumes:
      - ./docker-volume/kafka1/data:/var/lib/kafka/data
    depends_on:
      - zoo1

  rabbit1:
    image: rabbitmq:3-management
    ports:
      - "15672:15672"
      - "5672:5672"
    environment:
      RABBITMQ_DEFAULT_USER: guest
      RABBITMQ_DEFAULT_PASS: guest
    volumes:
      - ./docker-volume/rabbit1:/etc/rabbitmq

  postgres1:
    image: postgres:latest
    ports:
      - "5432:5432"
    environment:
      POSTGRES_PASSWORD: "1234"
    volumes:
      - ./docker-volume/postgres1/db:/var/lib/postgresql/data
      - ./docker-volume/postgres1/init:/docker-entrypoint-initdb.d

  victoria_metrics1:
    image: victoriametrics/victoria-metrics:latest
    ports:
      - "8428:8428"
    volumes:
    - ./docker-volume/victoria_metrics1/db:/victoria-metrics-data

  schema_registry1:
<<<<<<< HEAD
    image: schema_registry:latest
    build:
      context: ../..
      dockerfile: Dockerfile
      args:
        - BIN=schema-registry
=======
    image: cdl-schema-registry:latest
>>>>>>> 0d1a7de3
    command: "/bin/schema-registry"
    ports:
      - "50101:50101"
    environment:
      DB_NAME: "/var/data/schema"
      REPLICATION_ROLE: "master"
      KAFKA_BROKERS: "kafka1:9093"
      KAFKA_GROUP_ID: "schema_registry"
      KAFKA_TOPICS: "cdl.schema_registry.internal"
      INPUT_PORT: "50101"
      RUST_LOG: info,schema_registry=trace
    volumes:
    - ./docker-volume/schema_registry1/db:/var/data/schema
    depends_on:
      - kafka1

  data_router1:
<<<<<<< HEAD
    image: data_router:latest
    build:
      context: ../..
      dockerfile: Dockerfile
      args:
        - BIN=data-router
=======
    image: cdl-data-router:latest
>>>>>>> 0d1a7de3
    command: "/bin/data-router"
    environment:
      INPUT_ADDR: "amqp://guest:guest@rabbit1:5672/%2f"
      INPUT_QUEUE: "cdl.data.input"
      KAFKA_BROKERS: "kafka1:9093"
      KAFKA_ERROR_CHANNEL: "cdl.reports"
      SCHEMA_REGISTRY_ADDR: "http://schema_registry1:50101"
      CACHE_CAPACITY: "1000"
      RUST_LOG: info,data_router=trace
    depends_on:
      - kafka1
      - rabbit1
      - schema_registry1

  postgres_command1:
<<<<<<< HEAD
    image: command_service:latest
    build:
      context: ../..
      dockerfile: Dockerfile
      args:
        - BIN=command-service
=======
    image: cdl-command-service:latest
>>>>>>> 0d1a7de3
    command: "/bin/command-service postgres"
    environment:
      KAFKA_INPUT_GROUP_ID: "postgres_command"
      KAFKA_INPUT_BROKERS: "kafka1:9093"
      KAFKA_INPUT_TOPIC: "cdl.document.input"
      POSTGRES_OUTPUT_URL: "postgresql://postgres:1234@postgres1:5432/postgres"
      REPORT_BROKER: "kafka1:9093"
      REPORT_TOPIC: "cdl.reports"
      RUST_LOG: info,command_service=trace
    depends_on:
      - postgres1
      - data_router1

  vm_command1:
<<<<<<< HEAD
    image: command_service:latest
    build:
      context: ../..
      dockerfile: Dockerfile
      args:
        - BIN=command-service
=======
    image: cdl-command-service:latest
>>>>>>> 0d1a7de3
    command: "/bin/command-service victoria-metrics"
    environment:
      KAFKA_INPUT_GROUP_ID: "vm_command"
      KAFKA_INPUT_BROKERS: "kafka1:9093"
      KAFKA_INPUT_TOPIC: "cdl.timeseries.input"
      VICTORIA_METRICS_OUTPUT_URL: "http://victoria_metrics1:8428"
      REPORT_BROKER: "kafka1:9093"
      REPORT_TOPIC: "cdl.reports"
      RUST_LOG: info,command_service=trace

  postgres_query1:
<<<<<<< HEAD
    image: query_service:latest
    build:
      context: ../..
      dockerfile: Dockerfile
      args:
        - BIN=query-service
=======
    image: cdl-query-service:latest
>>>>>>> 0d1a7de3
    command: "/bin/query-service postgres"
    ports:
      - "50102:50102"
    environment:
      POSTGRES_QUERY_URL: "postgresql://postgres:1234@postgres1:5432/postgres"
      INPUT_PORT: 50102

  query_router1:
<<<<<<< HEAD
    image: query_router:latest
    build:
      context: ../..
      dockerfile: Dockerfile
      args:
        - BIN=query-router
=======
    image: cdl-query-router:latest
>>>>>>> 0d1a7de3
    command: "/bin/query-router"
    ports:
      - "50103:50103"
    environment:
      CACHE_CAPACITY: 1024
      INPUT_PORT: 50103
      SCHEMA_REGISTRY_ADDR: "http://schema_registry1:50101"<|MERGE_RESOLUTION|>--- conflicted
+++ resolved
@@ -65,16 +65,7 @@
     - ./docker-volume/victoria_metrics1/db:/victoria-metrics-data
 
   schema_registry1:
-<<<<<<< HEAD
-    image: schema_registry:latest
-    build:
-      context: ../..
-      dockerfile: Dockerfile
-      args:
-        - BIN=schema-registry
-=======
     image: cdl-schema-registry:latest
->>>>>>> 0d1a7de3
     command: "/bin/schema-registry"
     ports:
       - "50101:50101"
@@ -92,16 +83,7 @@
       - kafka1
 
   data_router1:
-<<<<<<< HEAD
-    image: data_router:latest
-    build:
-      context: ../..
-      dockerfile: Dockerfile
-      args:
-        - BIN=data-router
-=======
     image: cdl-data-router:latest
->>>>>>> 0d1a7de3
     command: "/bin/data-router"
     environment:
       INPUT_ADDR: "amqp://guest:guest@rabbit1:5672/%2f"
@@ -117,16 +99,7 @@
       - schema_registry1
 
   postgres_command1:
-<<<<<<< HEAD
-    image: command_service:latest
-    build:
-      context: ../..
-      dockerfile: Dockerfile
-      args:
-        - BIN=command-service
-=======
     image: cdl-command-service:latest
->>>>>>> 0d1a7de3
     command: "/bin/command-service postgres"
     environment:
       KAFKA_INPUT_GROUP_ID: "postgres_command"
@@ -141,16 +114,7 @@
       - data_router1
 
   vm_command1:
-<<<<<<< HEAD
-    image: command_service:latest
-    build:
-      context: ../..
-      dockerfile: Dockerfile
-      args:
-        - BIN=command-service
-=======
     image: cdl-command-service:latest
->>>>>>> 0d1a7de3
     command: "/bin/command-service victoria-metrics"
     environment:
       KAFKA_INPUT_GROUP_ID: "vm_command"
@@ -162,16 +126,7 @@
       RUST_LOG: info,command_service=trace
 
   postgres_query1:
-<<<<<<< HEAD
-    image: query_service:latest
-    build:
-      context: ../..
-      dockerfile: Dockerfile
-      args:
-        - BIN=query-service
-=======
     image: cdl-query-service:latest
->>>>>>> 0d1a7de3
     command: "/bin/query-service postgres"
     ports:
       - "50102:50102"
@@ -180,16 +135,7 @@
       INPUT_PORT: 50102
 
   query_router1:
-<<<<<<< HEAD
-    image: query_router:latest
-    build:
-      context: ../..
-      dockerfile: Dockerfile
-      args:
-        - BIN=query-router
-=======
     image: cdl-query-router:latest
->>>>>>> 0d1a7de3
     command: "/bin/query-router"
     ports:
       - "50103:50103"
