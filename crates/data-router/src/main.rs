--- conflicted
+++ resolved
@@ -208,21 +208,9 @@
             let mut result = Ok(());
 
             for entry in maybe_array.iter() {
-<<<<<<< HEAD
-                let r = route(&entry, &producer, &schema_cache)
+                let r = route(&entry, &message_key, &producer, &schema_cache)
                     .await
                     .context("Tried to send message and failed");
-=======
-                let r = route(
-                    &cache,
-                    &entry,
-                    &message_key,
-                    &producer,
-                    &schema_registry_addr,
-                )
-                .await
-                .context("Tried to send message and failed");
->>>>>>> 8a8a2d52
 
                 counter!("cdl.data-router.input-multimsg", 1);
                 counter!("cdl.data-router.processed", 1);
@@ -240,21 +228,9 @@
                 message.payload()?,
             )
             .context("Payload deserialization failed, message is not a valid cdl message")?;
-<<<<<<< HEAD
-            let result = route(&owned, &producer, &schema_cache)
+            let result = route(&owned, &message_key, &producer, &schema_cache)
                 .await
                 .context("Tried to send message and failed");
-=======
-            let result = route(
-                &cache,
-                &owned,
-                &message_key,
-                &producer,
-                &schema_registry_addr,
-            )
-            .await
-            .context("Tried to send message and failed");
->>>>>>> 8a8a2d52
             counter!("cdl.data-router.input-singlemsg", 1);
             counter!("cdl.data-router.processed", 1);
 
@@ -305,28 +281,15 @@
         data: event.data,
     };
 
-<<<<<<< HEAD
     let schema = schema_cache
         .get_schema(event.schema_id)
         .await
         .context("failed to get schema metadata")?;
-    let key = payload.object_id.to_string();
-=======
-    send_message(
-        producer,
-        &topic_name,
-        message_key,
-        serde_json::to_vec(&payload)?,
-    )
-    .await;
-    Ok(())
-}
->>>>>>> 8a8a2d52
 
     send_message(
         producer,
         &schema.topic_or_queue,
-        &key,
+        message_key,
         serde_json::to_vec(&payload)?,
     )
     .await;
