[workspace]
members = [
<<<<<<< HEAD
  "api",
  "blob-store",
  "benchmarking",
  "cdl-cli",
  "command-service",
  "data-router",
  "document-storage",
  "db-shrinker-postgres",
  "leader-elector",
  "query-router",
  "query-service",
  "query-service-ts",
  "rpc",
  "schema-registry",
]
exclude = [
  "mnemosyne",
  "mnemosyne/frontend"
=======
    "crates/*"
>>>>>>> 727b1be9
]

[profile.release]
lto = true
codegen-units = 1<|MERGE_RESOLUTION|>--- conflicted
+++ resolved
@@ -1,27 +1,6 @@
 [workspace]
 members = [
-<<<<<<< HEAD
-  "api",
-  "blob-store",
-  "benchmarking",
-  "cdl-cli",
-  "command-service",
-  "data-router",
-  "document-storage",
-  "db-shrinker-postgres",
-  "leader-elector",
-  "query-router",
-  "query-service",
-  "query-service-ts",
-  "rpc",
-  "schema-registry",
-]
-exclude = [
-  "mnemosyne",
-  "mnemosyne/frontend"
-=======
     "crates/*"
->>>>>>> 727b1be9
 ]
 
 [profile.release]
